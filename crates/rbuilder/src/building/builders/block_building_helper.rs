use alloy_primitives::{utils::format_ether, U256};
use reth::revm::cached::CachedReads;
use std::{
    cmp::max,
    time::{Duration, Instant},
};
use time::OffsetDateTime;
use tokio_util::sync::CancellationToken;
use tracing::{debug, error, trace};

use crate::{
    building::{
        estimate_payout_gas_limit, tracers::GasUsedSimulationTracer, BlockBuildingContext,
        BlockState, BuiltBlockTrace, BuiltBlockTraceError, CriticalCommitOrderError,
        EstimatePayoutGasErr, ExecutionError, ExecutionResult, FinalizeError, FinalizeResult,
        PartialBlock, Sorting,
    },
<<<<<<< HEAD
    primitives::{SimulatedOrder, TransactionSignedEcRecoveredWithBlobs},
    roothash::RootHashConfig,
=======
    primitives::SimulatedOrder,
    provider::StateProviderFactory,
>>>>>>> 945f0395
    telemetry,
    utils::{check_block_hash_reader_health, HistoricalBlockError},
};

use super::Block;

/// Trait to help building blocks. It still needs to be finished (finalize_block) to set the payout tx and computing some extra stuff (eg: root hash).
/// Txs can be added before finishing it.
/// Typical usage:
/// 1 - Create it some how.
/// 2 - Call lots of commit_order.
/// 3 - Call set_trace_fill_time when you are done calling commit_order (we still have to review this step).
/// 4 - Call finalize_block.
pub trait BlockBuildingHelper: Send + Sync {
    fn box_clone(&self) -> Box<dyn BlockBuildingHelper>;

    /// Tries to add an order to the end of the block.
    /// Block state changes only on Ok(Ok)
    fn commit_order(
        &mut self,
        order: &SimulatedOrder,
    ) -> Result<Result<&ExecutionResult, ExecutionError>, CriticalCommitOrderError>;

    fn commit_constraint(
        &mut self,
        constraint: &TransactionSignedEcRecoveredWithBlobs,
    ) -> Result<Result<ExecutionResult, ExecutionError>, CriticalCommitOrderError>;

    fn set_constraints(&mut self, constraints: Vec<TransactionSignedEcRecoveredWithBlobs>);

    /// Call set the trace fill_time (we still have to review this)
    fn set_trace_fill_time(&mut self, time: Duration);
    /// If not set the trace will default to creation time.
    fn set_trace_orders_closed_at(&mut self, orders_closed_at: OffsetDateTime);

    /// Only if can_add_payout_tx you can pass Some(payout_tx_value) to finalize_block (a little ugly could be improved...)
    fn can_add_payout_tx(&self) -> bool;

    /// Accumulated coinbase delta - gas cost of final payout tx (if can_add_payout_tx).
    /// This is the maximum profit that can reach the final fee recipient (max bid!).
    /// Maximum payout_tx_value value to pass to finalize_block.
    /// The main reason to get an error is if profit is so low that we can't pay the payout tx (that would mean negative block value!).
    fn true_block_value(&self) -> Result<U256, BlockBuildingHelperError>;

    /// Eats the BlockBuildingHelper since once it's finished you should not use it anymore.
    /// payout_tx_value: If Some, added at the end of the block from coinbase to the final fee recipient.
    ///     This only works if can_add_payout_tx.
    fn finalize_block(
        self: Box<Self>,
        payout_tx_value: Option<U256>,
    ) -> Result<FinalizeBlockResult, BlockBuildingHelperError>;

    /// Useful if we want to give away this object but keep on building some other way.
    fn clone_cached_reads(&self) -> CachedReads;

    /// BuiltBlockTrace for current state.
    fn built_block_trace(&self) -> &BuiltBlockTrace;

    /// BlockBuildingContext used for building.
    fn building_context(&self) -> &BlockBuildingContext;

    /// Updates the cached reads for the block state.
    fn update_cached_reads(&mut self, cached_reads: CachedReads);

    /// Name of the builder that pregenerated this block.
    /// BE CAREFUL: Might be ambiguous if several building parts were involved...
    fn builder_name(&self) -> &str;
}

/// Implementation of BlockBuildingHelper based on a generic Provider
#[derive(Clone)]
pub struct BlockBuildingHelperFromProvider<P>
where
    P: StateProviderFactory,
{
    /// Balance of fee recipient before we stared building.
    _fee_recipient_balance_start: U256,
    /// Accumulated changes for the block (due to commit_order calls).
    block_state: BlockState,
    partial_block: PartialBlock<GasUsedSimulationTracer>,
    /// Gas reserved for the final payout txs from coinbase to fee recipient.
    /// None means we don't need this final tx since coinbase == fee recipient.
    payout_tx_gas: Option<u64>,
    /// Name of the builder that pregenerated this block.
    /// Might be ambiguous if several building parts were involved...
    builder_name: String,
    building_ctx: BlockBuildingContext,
    built_block_trace: BuiltBlockTrace,
    /// Needed to get the initial state and the final root hash calculation.
    provider: P,
    /// Token to cancel in case of fatal error (if we believe that it's impossible to build for this block).
    cancel_on_fatal_error: CancellationToken,
}

#[derive(Debug, thiserror::Error)]
pub enum BlockBuildingHelperError {
    #[error("Error accessing block data: {0}")]
    ProviderError(#[from] reth_errors::ProviderError),
    #[error("Unable estimate payout gas: {0}")]
    UnableToEstimatePayoutGas(#[from] EstimatePayoutGasErr),
    #[error("pre_block_call failed")]
    PreBlockCallFailed,
    #[error("InsertPayoutTxErr while finishing block: {0}")]
    InsertPayoutTxErr(#[from] crate::building::InsertPayoutTxErr),
    #[error("Bundle consistency check failed: {0}")]
    BundleConsistencyCheckFailed(#[from] BuiltBlockTraceError),
    #[error("Error finalizing block: {0}")]
    FinalizeError(#[from] FinalizeError),
    #[error("Payout tx not allowed for block")]
    PayoutTxNotAllowed,
    #[error("Provider historical block hashes error: {0}")]
    HistoricalBlockError(#[from] HistoricalBlockError),
}

impl BlockBuildingHelperError {
    /// Non critial error can happen during normal operations of the builder
    pub fn is_critical(&self) -> bool {
        match self {
            BlockBuildingHelperError::FinalizeError(finalize) => {
                !finalize.is_consistent_db_view_err()
            }
            BlockBuildingHelperError::InsertPayoutTxErr(
                crate::building::InsertPayoutTxErr::ProfitTooLow,
            ) => false,
            _ => true,
        }
    }
}

pub struct FinalizeBlockResult {
    pub block: Block,
    /// Since finalize_block eats the object we need the cached_reads in case we create a new
    pub cached_reads: CachedReads,
}

impl<P> BlockBuildingHelperFromProvider<P>
where
    P: StateProviderFactory + Clone + 'static,
{
    /// allow_tx_skip: see [`PartialBlockFork`]
    /// Performs initialization:
    /// - Query fee_recipient_balance_start.
    /// - pre_block_call.
    /// - Estimate payout tx cost.
    #[allow(clippy::too_many_arguments)]
    pub fn new(
        provider: P,
        building_ctx: BlockBuildingContext,
        cached_reads: Option<CachedReads>,
        builder_name: String,
        discard_txs: bool,
        enforce_sorting: Option<Sorting>,
        cancel_on_fatal_error: CancellationToken,
    ) -> Result<Self, BlockBuildingHelperError> {
        // @Maybe an issue - we have 2 db txs here (one for hash and one for finalize)
        let state_provider = provider.history_by_block_hash(building_ctx.attributes.parent)?;

        let last_committed_block = building_ctx.block() - 1;
        check_block_hash_reader_health(last_committed_block, &state_provider)?;

        let fee_recipient_balance_start = state_provider
            .account_balance(building_ctx.attributes.suggested_fee_recipient)?
            .unwrap_or_default();
        let mut partial_block = PartialBlock::new(discard_txs, enforce_sorting)
            .with_tracer(GasUsedSimulationTracer::default());
        let mut block_state =
            BlockState::new(state_provider).with_cached_reads(cached_reads.unwrap_or_default());
        partial_block
            .pre_block_call(&building_ctx, &mut block_state)
            .map_err(|_| BlockBuildingHelperError::PreBlockCallFailed)?;
        let payout_tx_gas = if building_ctx.coinbase_is_suggested_fee_recipient() {
            None
        } else {
            let payout_tx_gas = estimate_payout_gas_limit(
                building_ctx.attributes.suggested_fee_recipient,
                &building_ctx,
                &mut block_state,
                0,
            )?;
            partial_block.reserve_gas(payout_tx_gas);
            Some(payout_tx_gas)
        };

        Ok(Self {
            _fee_recipient_balance_start: fee_recipient_balance_start,
            block_state,
            partial_block,
            payout_tx_gas,
            builder_name,
            building_ctx,
            built_block_trace: BuiltBlockTrace::new(),
            provider,
            cancel_on_fatal_error,
        })
    }

    /// Trace and telemetry
    fn trace_finalized_block(
        finalized_block: &FinalizeResult,
        builder_name: &String,
        building_ctx: &BlockBuildingContext,
        built_block_trace: &BuiltBlockTrace,
        sim_gas_used: u64,
    ) {
        let txs = finalized_block.sealed_block.body.transactions.len();
        let gas_used = finalized_block.sealed_block.gas_used;
        let blobs = finalized_block.txs_blob_sidecars.len();

        telemetry::add_built_block_metrics(
            built_block_trace.fill_time,
            built_block_trace.finalize_time,
            built_block_trace.root_hash_time,
            txs,
            blobs,
            gas_used,
            sim_gas_used,
            builder_name,
            building_ctx.timestamp(),
        );

        trace!(
            block = building_ctx.block_env.number.to::<u64>(),
            build_time_mus = built_block_trace.fill_time.as_micros(),
            finalize_time_mus = built_block_trace.finalize_time.as_micros(),
            profit = format_ether(built_block_trace.bid_value),
            builder_name = builder_name,
            txs,
            blobs,
            gas_used,
            sim_gas_used,
            use_suggested_fee_recipient_as_coinbase =
                building_ctx.coinbase_is_suggested_fee_recipient(),
            "Built block",
        );
    }

    /// Inserts payout tx if necessary and updates built_block_trace.
    fn finalize_block_execution(
        &mut self,
        payout_tx_value: Option<U256>,
    ) -> Result<(), BlockBuildingHelperError> {
        let (bid_value, true_value) = if let (Some(payout_tx_gas), Some(payout_tx_value)) =
            (self.payout_tx_gas, payout_tx_value)
        {
            match self.partial_block.insert_proposer_payout_tx(
                payout_tx_gas,
                payout_tx_value,
                &self.building_ctx,
                &mut self.block_state,
            ) {
                Ok(()) => (payout_tx_value, self.true_block_value()?),
                Err(err) => return Err(err.into()),
            }
        } else {
            (
                self.partial_block.coinbase_profit,
                self.partial_block.coinbase_profit,
            )
        };
        // Since some extra money might arrived directly the suggested_fee_recipient (when suggested_fee_recipient != coinbase)
        // we check the fee_recipient delta and make our bid include that! This is supposed to be what the relay will check.
        let fee_recipient_balance_after = self
            .block_state
            .balance(self.building_ctx.attributes.suggested_fee_recipient)?;
        let fee_recipient_balance_diff = fee_recipient_balance_after
            .checked_sub(self._fee_recipient_balance_start)
            .unwrap_or_default();
        self.built_block_trace.bid_value = max(bid_value, fee_recipient_balance_diff);
        self.built_block_trace.true_bid_value = true_value;
        Ok(())
    }
}

impl<P> BlockBuildingHelper for BlockBuildingHelperFromProvider<P>
where
    P: StateProviderFactory + Clone + 'static,
{
    /// Forwards to partial_block and updates trace.
    fn commit_order(
        &mut self,
        order: &SimulatedOrder,
    ) -> Result<Result<&ExecutionResult, ExecutionError>, CriticalCommitOrderError> {
        let result =
            self.partial_block
                .commit_order(order, &self.building_ctx, &mut self.block_state);
        match result {
            Ok(ok_result) => match ok_result {
                Ok(res) => {
                    self.built_block_trace.add_included_order(res);
                    Ok(Ok(self.built_block_trace.included_orders.last().unwrap()))
                }
                Err(err) => {
                    self.built_block_trace
                        .modify_payment_when_no_signer_error(&err);
                    Ok(Err(err))
                }
            },
            Err(e) => Err(e),
        }
    }

    fn commit_constraint(
        &mut self,
        constraint: &TransactionSignedEcRecoveredWithBlobs,
    ) -> Result<Result<ExecutionResult, ExecutionError>, CriticalCommitOrderError> {
        let result = self.partial_block.commit_constraint(
            constraint,
            &self.building_ctx,
            &mut self.block_state,
        );
        match result {
            Ok(ok_result) => match ok_result {
                Ok(res) => {
                    self.built_block_trace.add_included_order(res);
                    let last_order = self.built_block_trace.included_orders.last().unwrap();
                    Ok(Ok(last_order.to_owned()))
                }
                Err(err) => {
                    self.built_block_trace
                        .modify_payment_when_no_signer_error(&err);
                    Ok(Err(err))
                }
            },
            Err(e) => Err(e),
        }
    }

    fn set_constraints(&mut self, constraints: Vec<TransactionSignedEcRecoveredWithBlobs>) {
        self.built_block_trace.slot_constraints = Some(constraints);
    }

    fn set_trace_fill_time(&mut self, time: Duration) {
        self.built_block_trace.fill_time = time;
    }

    fn set_trace_orders_closed_at(&mut self, orders_closed_at: OffsetDateTime) {
        self.built_block_trace.orders_closed_at = orders_closed_at;
    }

    fn can_add_payout_tx(&self) -> bool {
        !self.building_ctx.coinbase_is_suggested_fee_recipient()
    }

    fn true_block_value(&self) -> Result<U256, BlockBuildingHelperError> {
        if let Some(payout_tx_gas) = self.payout_tx_gas {
            Ok(self
                .partial_block
                .get_proposer_payout_tx_value(payout_tx_gas, &self.building_ctx)?)
        } else {
            Ok(self.partial_block.coinbase_profit)
        }
    }

    fn finalize_block(
        mut self: Box<Self>,
        payout_tx_value: Option<U256>,
    ) -> Result<FinalizeBlockResult, BlockBuildingHelperError> {
        if payout_tx_value.is_some() && self.building_ctx.coinbase_is_suggested_fee_recipient() {
            return Err(BlockBuildingHelperError::PayoutTxNotAllowed);
        }
        let start_time = Instant::now();

        self.finalize_block_execution(payout_tx_value)?;
        // This could be moved outside of this func (pre finalize) since I don´t think the payout tx can change much.
        self.built_block_trace
            .verify_bundle_consistency(&self.building_ctx.blocklist)?;

        let sim_gas_used = self.partial_block.tracer.used_gas;
        let block_number = self.building_context().block();
        let finalized_block = match self
            .partial_block
            .finalize(&mut self.block_state, &self.building_ctx)
        {
            Ok(finalized_block) => finalized_block,
            Err(err) => {
                if err.is_consistent_db_view_err() {
                    let last_block_number = self.provider.last_block_number().unwrap_or_default();
                    debug!(
                        block_number,
                        last_block_number, "Can't build on this head, cancelling slot"
                    );
                    self.cancel_on_fatal_error.cancel();
                }
                return Err(BlockBuildingHelperError::FinalizeError(err));
            }
        };
        self.built_block_trace.update_orders_sealed_at();
        self.built_block_trace.root_hash_time = finalized_block.root_hash_time;

        self.built_block_trace.finalize_time = start_time.elapsed();

        Self::trace_finalized_block(
            &finalized_block,
            &self.builder_name,
            &self.building_ctx,
            &self.built_block_trace,
            sim_gas_used,
        );

        let block = Block {
            trace: self.built_block_trace,
            sealed_block: finalized_block.sealed_block,
            txs_blobs_sidecars: finalized_block.txs_blob_sidecars,
            builder_name: self.builder_name.clone(),
            execution_requests: finalized_block.execution_requests,
        };
        Ok(FinalizeBlockResult {
            block,
            cached_reads: finalized_block.cached_reads,
        })
    }

    fn clone_cached_reads(&self) -> CachedReads {
        self.block_state.clone_cached_reads()
    }

    fn built_block_trace(&self) -> &BuiltBlockTrace {
        &self.built_block_trace
    }

    fn building_context(&self) -> &BlockBuildingContext {
        &self.building_ctx
    }

    fn box_clone(&self) -> Box<dyn BlockBuildingHelper> {
        Box::new(self.clone())
    }

    fn update_cached_reads(&mut self, cached_reads: CachedReads) {
        self.block_state = self.block_state.clone().with_cached_reads(cached_reads);
    }

    fn builder_name(&self) -> &str {
        &self.builder_name
    }
}<|MERGE_RESOLUTION|>--- conflicted
+++ resolved
@@ -15,13 +15,8 @@
         EstimatePayoutGasErr, ExecutionError, ExecutionResult, FinalizeError, FinalizeResult,
         PartialBlock, Sorting,
     },
-<<<<<<< HEAD
     primitives::{SimulatedOrder, TransactionSignedEcRecoveredWithBlobs},
-    roothash::RootHashConfig,
-=======
-    primitives::SimulatedOrder,
     provider::StateProviderFactory,
->>>>>>> 945f0395
     telemetry,
     utils::{check_block_hash_reader_health, HistoricalBlockError},
 };
