use crate::{
    building::builders::Block,
    live_builder::payload_events::MevBoostSlotData,
    mev_boost::{
        sign_block_for_relay, BLSBlockSigner, RelayError, SubmitBlockErr, SubmitBlockRequest,
    },
    primitives::{
        mev_boost::{MevBoostRelay, MevBoostRelayID},
        proofs::calculate_merkle_multi_proofs,
    },
    telemetry::{
        add_relay_submit_time, add_subsidy_value, inc_conn_relay_errors,
        inc_failed_block_simulations, inc_initiated_submissions, inc_other_relay_errors,
        inc_relay_accepted_submissions, inc_subsidized_blocks, inc_too_many_req_relay_errors,
        measure_block_e2e_latency,
    },
    utils::{error_storage::store_error_event, tracing::dynamic_event},
    validation_api_client::{ValidationAPIClient, ValidationError},
};
use ahash::HashMap;
use alloy_primitives::{utils::format_ether, U256};
use mockall::automock;
use parking_lot::Mutex;
use reth_chainspec::ChainSpec;
<<<<<<< HEAD
use reth_primitives::{SealedBlock, TransactionSigned};
use std::sync::{Arc, Mutex};
=======
use reth_primitives::SealedBlock;
use std::sync::Arc;
>>>>>>> 945f0395
use tokio::{sync::Notify, time::Instant};
use tokio_util::sync::CancellationToken;
use tracing::{debug, error, event, info_span, trace, warn, Instrument, Level};

use super::{
    bid_observer::BidObserver,
    bid_value_source::{best_bid_sync_source::BestBidSyncSource, interfaces::BidValueSource},
};

const SIM_ERROR_CATEGORY: &str = "submit_block_simulation";
const VALIDATION_ERROR_CATEGORY: &str = "validate_block_simulation";

/// Contains the best block so far.
/// Building updates via compare_and_update while relay submitter polls via take_best_block.
/// A new block can be waited without polling via wait_for_change.
#[derive(Debug, Default)]
pub struct BestBlockCell {
    block: Mutex<Option<Block>>,
    block_notify: Notify,
}

impl BestBlockCell {
    pub fn compare_and_update(&self, block: Block) {
        let mut best_block = self.block.lock();
        let old_value = best_block
            .as_ref()
            .map(|b| b.trace.bid_value)
            .unwrap_or_default();
        if block.trace.bid_value > old_value {
            *best_block = Some(block);
            self.block_notify.notify_one();
        }
    }

    pub fn take_best_block(&self) -> Option<Block> {
        self.block.lock().take()
    }

    pub async fn wait_for_change(&self) {
        self.block_notify.notified().await
    }
}

/// Adapts BestBlockCell to BlockBuildingSink by calling compare_and_update on new_block.
#[derive(Debug)]
struct BestBlockCellToBlockBuildingSink {
    best_block_cell: Arc<BestBlockCell>,
}

impl BlockBuildingSink for BestBlockCellToBlockBuildingSink {
    fn new_block(&self, block: Block) {
        self.best_block_cell.compare_and_update(block);
    }
}

/// Final destination of blocks (eg: submit to the relays).
#[automock]
pub trait BlockBuildingSink: std::fmt::Debug + Send + Sync {
    fn new_block(&self, block: Block);
}

/// Factory used to create BlockBuildingSink..
pub trait BuilderSinkFactory: std::fmt::Debug + Send + Sync {
    /// # Arguments
    /// slot_bidder: Not always needed but simplifies the design.
    fn create_builder_sink(
        &self,
        slot_data: MevBoostSlotData,
        competition_bid_value_source: Arc<dyn BidValueSource + Send + Sync>,
        cancel: CancellationToken,
    ) -> Box<dyn BlockBuildingSink>;
}

#[derive(Debug)]
pub struct SubmissionConfig {
    pub chain_spec: Arc<ChainSpec>,
    pub signer: BLSBlockSigner,

    pub dry_run: bool,
    pub validation_api: ValidationAPIClient,

    pub optimistic_config: Option<OptimisticConfig>,
    pub bid_observer: Box<dyn BidObserver + Send + Sync>,
}

/// Configuration for optimistic block submission to relays.
///
/// For optimistic relays when bid_value < max_bid_value:
/// - If prevalidate_optimistic_blocks=true: Validate first, then submit with optimistic key
/// - If prevalidate_optimistic_blocks=false: Submit directly with optimistic key
///   Otherwise uses normal submission path.
#[derive(Debug, Clone)]
pub struct OptimisticConfig {
    pub signer: BLSBlockSigner,
    pub max_bid_value: U256,
    pub prevalidate_optimistic_blocks: bool,
}

/// Values from [`BuiltBlockTrace`]
struct BuiltBlockInfo {
    pub bid_value: U256,
    pub true_bid_value: U256,
}
/// `run_submit_to_relays_job` is a main function for submitting blocks to relays
/// Every 50ms It will take a new best block produced by builders and submit it.
///
/// How submission works:
/// 0. We divide relays into optimistic and non-optimistic (defined in config file)
/// 1. If we are in dry run mode we validate the payload and skip submission to the relays
/// 2. We schedule submissions with non-optimistic key for all non-optimistic relays.
///    3.1 If "optimistic_enabled" is false or bid_value >= "optimistic_max_bid_value" we schedule submissions with non-optimistic key
///    3.2 If "optimistic_prevalidate_optimistic_blocks" is false we schedule submissions with optimistic key
///    3.3 If "optimistic_prevalidate_optimistic_blocks" is true we validate block using validation API and then schedule submissions with optimistic key
///    returns the best bid made
#[allow(clippy::too_many_arguments)]
async fn run_submit_to_relays_job(
    best_bid: Arc<BestBlockCell>,
    slot_data: MevBoostSlotData,
    relays: Vec<MevBoostRelay>,
    config: Arc<SubmissionConfig>,
    cancel: CancellationToken,
    competition_bid_value_source: Arc<dyn BidValueSource + Send + Sync>,
) -> Option<BuiltBlockInfo> {
    let best_bid_sync_source = BestBidSyncSource::new(
        competition_bid_value_source,
        slot_data.block(),
        slot_data.slot(),
    );
    let mut res = None;

    let (normal_relays, optimistic_relays) = {
        let mut normal_relays = Vec::new();
        let mut optimistic_relays = Vec::new();
        for relay in relays {
            if relay.optimistic {
                optimistic_relays.push(relay);
            } else {
                normal_relays.push(relay);
            }
        }
        (normal_relays, optimistic_relays)
    };

    let mut last_bid_value = U256::from(0);
    'submit: loop {
        if cancel.is_cancelled() {
            break 'submit res;
        }

        best_bid.wait_for_change().await;
        let block = if let Some(new_block) = best_bid.take_best_block() {
            if new_block.trace.bid_value > last_bid_value {
                last_bid_value = new_block.trace.bid_value;
                new_block
            } else {
                continue 'submit;
            }
        } else {
            continue 'submit;
        };

        res = Some(BuiltBlockInfo {
            bid_value: block.trace.bid_value,
            true_bid_value: block.trace.true_bid_value,
        });

        let builder_name = block.builder_name.clone();

        // generate inclusion proofs for constraints if present for the slot
        let inclusion_proofs = match &block.trace.slot_constraints {
            Some(constraints) => {
                let payload_transactions = block.sealed_block.body.transactions.clone();
                let slot_constraints: Vec<TransactionSigned> = constraints
                    .iter()
                    .map(|tx| tx.clone().into_internal_tx_unsecure().into_signed())
                    .collect();

                debug!(
                    "Calculating inclusion proofs for slot: {:?}",
                    slot_constraints
                );
                Some(calculate_merkle_multi_proofs(payload_transactions, slot_constraints).unwrap())
            }
            None => None,
        };

        let bundles = block
            .trace
            .included_orders
            .iter()
            .filter(|o| !o.order.is_tx())
            .count();

        // Only enable the optimistic config for this block if the bid value is below the max bid value
        let optimistic_config = config
            .optimistic_config
            .as_ref()
            .and_then(|optimistic_config| {
                if block.trace.bid_value < optimistic_config.max_bid_value {
                    Some(optimistic_config)
                } else {
                    None
                }
            });

        let best_bid_value = best_bid_sync_source.best_bid_value().unwrap_or_default();
        let submission_span = info_span!(
            "bid",
            bid_value = format_ether(block.trace.bid_value),
            best_bid_value = format_ether(best_bid_value),
            true_bid_value = format_ether(block.trace.true_bid_value),
            block = block.sealed_block.number,
            hash = ?block.sealed_block.header.hash(),
            gas = block.sealed_block.gas_used,
            txs = block.sealed_block.body.transactions.len(),
            bundles,
            builder_name = block.builder_name,
            fill_time_ms = block.trace.fill_time.as_millis(),
            finalize_time_ms = block.trace.finalize_time.as_millis(),
        );
        debug!(
            parent: &submission_span,
            "Submitting bid",
        );
        inc_initiated_submissions(optimistic_config.is_some());

        let (normal_signed_submission, optimistic_signed_submission) = {
            let normal_signed_submission = match sign_block_for_relay(
                &config.signer,
                &block.sealed_block,
                &block.txs_blobs_sidecars,
                &block.execution_requests,
                &config.chain_spec,
                &slot_data.payload_attributes_event.data,
                slot_data.slot_data.pubkey,
                block.trace.bid_value,
                inclusion_proofs,
            ) {
                Ok(res) => res,
                Err(err) => {
                    error!(parent: &submission_span, err = ?err, "Error signing block for relay");
                    continue 'submit;
                }
            };
<<<<<<< HEAD
            let optimistic_signed_submission = match sign_block_for_relay(
                &config.optimistic_signer,
                &block.sealed_block,
                &block.txs_blobs_sidecars,
                &block.execution_requests,
                &config.chain_spec,
                &slot_data.payload_attributes_event.data,
                slot_data.slot_data.pubkey,
                block.trace.bid_value,
                None,
            ) {
                Ok(res) => res,
                Err(err) => {
                    error!(parent: &submission_span, err = ?err, "Error signing block for relay");
                    continue 'submit;
=======

            let optimistic_signed_submission = if let Some(optimistic_config) = optimistic_config {
                match sign_block_for_relay(
                    &optimistic_config.signer,
                    &block.sealed_block,
                    &block.txs_blobs_sidecars,
                    &block.execution_requests,
                    &config.chain_spec,
                    &slot_data.payload_attributes_event.data,
                    slot_data.slot_data.pubkey,
                    block.trace.bid_value,
                ) {
                    Ok(res) => Some((res, optimistic_config)),
                    Err(err) => {
                        error!(parent: &submission_span, err = ?err, "Error signing block for relay");
                        continue 'submit;
                    }
>>>>>>> 945f0395
                }
            } else {
                None
            };

            (normal_signed_submission, optimistic_signed_submission)
        };

        if config.dry_run {
            validate_block(
                &slot_data,
                &normal_signed_submission,
                block.sealed_block.clone(),
                &config,
                cancel.clone(),
                "Dry run",
            )
            .instrument(submission_span)
            .await;
            continue 'submit;
        }

        measure_block_e2e_latency(&block.trace.included_orders);

        for relay in &normal_relays {
            let span = info_span!(parent: &submission_span, "relay_submit", relay = &relay.id, optimistic = false);
            let relay = relay.clone();
            let cancel = cancel.clone();
            let submission = normal_signed_submission.clone();
            tokio::spawn(
                async move {
                    submit_bid_to_the_relay(&relay, cancel.clone(), submission, false).await;
                }
                .instrument(span),
            );
        }

        if let Some((optimistic_signed_submission, optimistic_config)) =
            &optimistic_signed_submission
        {
            let can_submit = if optimistic_config.prevalidate_optimistic_blocks {
                validate_block(
                    &slot_data,
                    optimistic_signed_submission,
                    block.sealed_block.clone(),
                    &config,
                    cancel.clone(),
                    "Optimistic check",
                )
                .instrument(submission_span.clone())
                .await
            } else {
                true
            };

            if can_submit {
                for relay in &optimistic_relays {
                    let span = info_span!(parent: &submission_span, "relay_submit", relay = &relay.id, optimistic = true);
                    let relay = relay.clone();
                    let cancel = cancel.clone();
                    let submission = optimistic_signed_submission.clone();
                    tokio::spawn(
                        async move {
                            submit_bid_to_the_relay(&relay, cancel.clone(), submission, true).await;
                        }
                        .instrument(span),
                    );
                }
            }
        } else {
            // non-optimistic submission to optimistic relays
            for relay in &optimistic_relays {
                let span = info_span!(parent: &submission_span, "relay_submit", relay = &relay.id, optimistic = false);
                let relay = relay.clone();
                let cancel = cancel.clone();
                let submission = normal_signed_submission.clone();
                tokio::spawn(
                    async move {
                        submit_bid_to_the_relay(&relay, cancel.clone(), submission, false).await;
                    }
                    .instrument(span),
                );
            }
        }

        submission_span.in_scope(|| {
            // NOTE: we only notify normal submission here because they have the same contents but different pubkeys
            config.bid_observer.block_submitted(
                block.sealed_block,
                normal_signed_submission,
                block.trace,
                builder_name,
                best_bid_value,
            );
        })
    }
}

pub async fn run_submit_to_relays_job_and_metrics(
    best_bid: Arc<BestBlockCell>,
    slot_data: MevBoostSlotData,
    relays: Vec<MevBoostRelay>,
    config: Arc<SubmissionConfig>,
    cancel: CancellationToken,
    competition_bid_value_source: Arc<dyn BidValueSource + Send + Sync>,
) {
    let last_build_block_info = run_submit_to_relays_job(
        best_bid,
        slot_data,
        relays,
        config,
        cancel,
        competition_bid_value_source,
    )
    .await;
    if let Some(last_build_block_info) = last_build_block_info {
        if last_build_block_info.bid_value > last_build_block_info.true_bid_value {
            inc_subsidized_blocks(false);
            add_subsidy_value(
                last_build_block_info.bid_value - last_build_block_info.true_bid_value,
                false,
            );
        }
    }
}

fn log_validation_error(err: ValidationError, level: Level, validation_use: &str) {
    dynamic_event!(level,err = ?err, validation_use,"Validation failed");
}

/// Validates the blocks handling any logging.
/// Answers if the block was validated ok.
async fn validate_block(
    slot_data: &MevBoostSlotData,
    signed_submit_request: &SubmitBlockRequest,
    block: SealedBlock,
    config: &SubmissionConfig,
    cancellation_token: CancellationToken,
    validation_use: &str,
) -> bool {
    let withdrawals_root = block.withdrawals_root.unwrap_or_default();
    let start = Instant::now();
    match config
        .validation_api
        .validate_block(
            signed_submit_request,
            slot_data.suggested_gas_limit,
            withdrawals_root,
            block.parent_beacon_block_root,
            cancellation_token,
        )
        .await
    {
        Ok(()) => {
            trace!(
                time_ms = start.elapsed().as_millis(),
                validation_use,
                "Validation passed"
            );
            true
        }
        Err(ValidationError::ValidationFailed(err)) => {
            log_validation_error(
                ValidationError::ValidationFailed(err.clone()),
                Level::ERROR,
                validation_use,
            );
            inc_failed_block_simulations();
            store_error_event(
                VALIDATION_ERROR_CATEGORY,
                &err.to_string(),
                signed_submit_request,
            );
            false
        }
        Err(err) => {
            log_validation_error(err, Level::WARN, validation_use);
            false
        }
    }
}

async fn submit_bid_to_the_relay(
    relay: &MevBoostRelay,
    cancel: CancellationToken,
    signed_submit_request: SubmitBlockRequest,
    optimistic: bool,
) {
    let submit_start = Instant::now();

    if let Some(limiter) = &relay.submission_rate_limiter {
        if limiter.check().is_err() {
            trace!("Relay submission is skipped due to rate limit");
            return;
        }
    }

    let relay_result = tokio::select! {
        _ = cancel.cancelled() => {
            return;
        },
        res = relay.submit_block(&signed_submit_request) => res
    };
    let submit_time = submit_start.elapsed();
    match relay_result {
        Ok(()) => {
            trace!("Block submitted to the relay successfully");
            add_relay_submit_time(&relay.id, submit_time);
            inc_relay_accepted_submissions(&relay.id, optimistic);
        }
        Err(SubmitBlockErr::PayloadDelivered | SubmitBlockErr::PastSlot) => {
            trace!("Block already delivered by the relay, cancelling");
            cancel.cancel();
        }
        Err(SubmitBlockErr::BidBelowFloor | SubmitBlockErr::PayloadAttributesNotKnown) => {
            trace!(
                err = ?relay_result.unwrap_err(),
                "Block not accepted by the relay"
            );
        }
        Err(SubmitBlockErr::SimError(_)) => {
            inc_failed_block_simulations();
            store_error_event(
                SIM_ERROR_CATEGORY,
                relay_result.as_ref().unwrap_err().to_string().as_str(),
                &signed_submit_request,
            );
            error!(
                err = ?relay_result.unwrap_err(),
                "Error block simulation fail, cancelling"
            );
            cancel.cancel();
        }
        Err(SubmitBlockErr::RelayError(RelayError::TooManyRequests)) => {
            trace!("Too many requests error submitting block to the relay");
            inc_too_many_req_relay_errors(&relay.id);
        }
        Err(SubmitBlockErr::RelayError(RelayError::ConnectionError))
        | Err(SubmitBlockErr::RelayError(RelayError::RequestError(_))) => {
            trace!(err = ?relay_result.unwrap_err(), "Connection error submitting block to the relay");
            inc_conn_relay_errors(&relay.id);
        }
        Err(SubmitBlockErr::BlockKnown) => {
            trace!("Block already known");
        }
        Err(SubmitBlockErr::RelayError(_)) => {
            warn!(err = ?relay_result.unwrap_err(), "Error submitting block to the relay");
            inc_other_relay_errors(&relay.id);
        }
        Err(SubmitBlockErr::RPCConversionError(_)) => {
            error!(
                err = ?relay_result.unwrap_err(),
                "RPC conversion error (illegal submission?) submitting block to the relay",
            );
        }
        Err(SubmitBlockErr::RPCSerializationError(_)) => {
            error!(
                err = ?relay_result.unwrap_err(),
                "SubmitBlock serialization error submitting block to the relay",
            );
        }
        Err(SubmitBlockErr::InvalidHeader) => {
            error!("Invalid authorization header submitting block to the relay");
        }
    }
}

/// Real life BuilderSinkFactory that send the blocks to the Relay
#[derive(Debug)]
pub struct RelaySubmitSinkFactory {
    submission_config: Arc<SubmissionConfig>,
    relays: HashMap<MevBoostRelayID, MevBoostRelay>,
}

impl RelaySubmitSinkFactory {
    pub fn new(submission_config: SubmissionConfig, relays: Vec<MevBoostRelay>) -> Self {
        let relays = relays
            .into_iter()
            .map(|relay| (relay.id.clone(), relay))
            .collect();
        Self {
            submission_config: Arc::new(submission_config),
            relays,
        }
    }
}

impl BuilderSinkFactory for RelaySubmitSinkFactory {
    fn create_builder_sink(
        &self,
        slot_data: MevBoostSlotData,
        competition_bid_value_source: Arc<dyn BidValueSource + Send + Sync>,
        cancel: CancellationToken,
    ) -> Box<dyn BlockBuildingSink> {
        let best_block_cell = Arc::new(BestBlockCell::default());

        let relays = slot_data
            .relays
            .iter()
            .map(|id| {
                self.relays
                    .get(id)
                    .expect("Submission job is missing relay")
                    .clone()
            })
            .collect();
        tokio::spawn(run_submit_to_relays_job_and_metrics(
            best_block_cell.clone(),
            slot_data,
            relays,
            self.submission_config.clone(),
            cancel,
            competition_bid_value_source,
        ));
        Box::new(BestBlockCellToBlockBuildingSink { best_block_cell })
    }
}<|MERGE_RESOLUTION|>--- conflicted
+++ resolved
@@ -22,13 +22,8 @@
 use mockall::automock;
 use parking_lot::Mutex;
 use reth_chainspec::ChainSpec;
-<<<<<<< HEAD
 use reth_primitives::{SealedBlock, TransactionSigned};
-use std::sync::{Arc, Mutex};
-=======
-use reth_primitives::SealedBlock;
 use std::sync::Arc;
->>>>>>> 945f0395
 use tokio::{sync::Notify, time::Instant};
 use tokio_util::sync::CancellationToken;
 use tracing::{debug, error, event, info_span, trace, warn, Instrument, Level};
@@ -273,23 +268,6 @@
                     continue 'submit;
                 }
             };
-<<<<<<< HEAD
-            let optimistic_signed_submission = match sign_block_for_relay(
-                &config.optimistic_signer,
-                &block.sealed_block,
-                &block.txs_blobs_sidecars,
-                &block.execution_requests,
-                &config.chain_spec,
-                &slot_data.payload_attributes_event.data,
-                slot_data.slot_data.pubkey,
-                block.trace.bid_value,
-                None,
-            ) {
-                Ok(res) => res,
-                Err(err) => {
-                    error!(parent: &submission_span, err = ?err, "Error signing block for relay");
-                    continue 'submit;
-=======
 
             let optimistic_signed_submission = if let Some(optimistic_config) = optimistic_config {
                 match sign_block_for_relay(
@@ -301,13 +279,13 @@
                     &slot_data.payload_attributes_event.data,
                     slot_data.slot_data.pubkey,
                     block.trace.bid_value,
-                ) {
+                    None,
+            ) {
                     Ok(res) => Some((res, optimistic_config)),
                     Err(err) => {
                         error!(parent: &submission_span, err = ?err, "Error signing block for relay");
                         continue 'submit;
                     }
->>>>>>> 945f0395
                 }
             } else {
                 None
